--- conflicted
+++ resolved
@@ -51,26 +51,23 @@
 @Retired
 public class NodePackageAnalyzer extends AbstractFileTypeAnalyzer {
 
-	/**
-	 * A descriptor for the type of dependencies processed or added by this analyzer
-	 */
-	public static final String DEPENDENCY_ECOSYSTEM = "npm";
- 
-	/**
+    /**
      * The logger.
      */
     private static final Logger LOGGER = LoggerFactory.getLogger(NodePackageAnalyzer.class);
-
+    /**
+     * A descriptor for the type of dependencies processed or added by this
+     * analyzer
+     */
+    public static final String DEPENDENCY_ECOSYSTEM = "npm";
     /**
      * The name of the analyzer.
      */
     private static final String ANALYZER_NAME = "Node.js Package Analyzer";
-    
     /**
      * The phase that this analyzer is intended to run in.
      */
     private static final AnalysisPhase ANALYSIS_PHASE = AnalysisPhase.INFORMATION_COLLECTION;
-
     /**
      * The file name to scan.
      */
@@ -127,9 +124,9 @@
         return Settings.KEYS.ANALYZER_NODE_PACKAGE_ENABLED;
     }
 
-<<<<<<< HEAD
     @Override
     protected void analyzeDependency(Dependency dependency, Engine engine) throws AnalysisException {
+        dependency.setEcosystem(DEPENDENCY_ECOSYSTEM);
         final File file = dependency.getActualFile();
         if (!file.isFile() || file.length() == 0) {
             return;
@@ -140,6 +137,7 @@
                 final Object value = json.get("name");
                 if (value instanceof JsonString) {
                     final String valueString = ((JsonString) value).getString();
+                    dependency.setName(valueString);
                     dependency.addEvidence(EvidenceType.PRODUCT, PACKAGE_JSON, "name", valueString, Confidence.HIGHEST);
                     dependency.addEvidence(EvidenceType.VENDOR, PACKAGE_JSON, "name_project",
                             String.format("%s_project", valueString), Confidence.LOW);
@@ -149,50 +147,14 @@
             }
             addToEvidence(dependency, EvidenceType.PRODUCT, json, "description");
             addToEvidence(dependency, EvidenceType.VENDOR, json, "author");
-            addToEvidence(dependency, EvidenceType.VERSION, json, "version");
-            dependency.setDisplayFileName(String.format("%s/%s", file.getParentFile().getName(), file.getName()));
+            final String version = addToEvidence(dependency, EvidenceType.VERSION, json, "version");
+            dependency.setVersion(version);
         } catch (JsonException e) {
             LOGGER.warn("Failed to parse package.json file.", e);
         } catch (IOException e) {
             throw new AnalysisException("Problem occurred while reading dependency file.", e);
         }
     }
-=======
-	@Override
-	protected void analyzeDependency(Dependency dependency, Engine engine) throws AnalysisException {
-		dependency.setEcosystem(DEPENDENCY_ECOSYSTEM);
-		final File file = dependency.getActualFile();
-		if (!file.isFile() || file.length() == 0) {
-			return;
-		}
-		try (JsonReader jsonReader = Json.createReader(FileUtils.openInputStream(file))) {
-			final JsonObject json = jsonReader.readObject();
-			final EvidenceCollection productEvidence = dependency.getProductEvidence();
-			final EvidenceCollection vendorEvidence = dependency.getVendorEvidence();
-			if (json.containsKey("name")) {
-				final Object value = json.get("name");
-				if (value instanceof JsonString) {
-					final String valueString = ((JsonString) value).getString();
-					productEvidence.addEvidence(PACKAGE_JSON, "name", valueString, Confidence.HIGHEST);
-					dependency.setName(valueString);
-					vendorEvidence.addEvidence(PACKAGE_JSON, "name_project", String.format("%s_project", valueString),
-							Confidence.LOW);
-				} else {
-					LOGGER.warn("JSON value not string as expected: {}", value);
-				}
-			}
-			addToEvidence(json, productEvidence, "description");
-			addToEvidence(json, vendorEvidence, "author");
-			final String version = addToEvidence(json, dependency.getVersionEvidence(), "version");
-			dependency.setVersion(version);
-
-		} catch (JsonException e) {
-			LOGGER.warn("Failed to parse package.json file.", e);
-		} catch (IOException e) {
-			throw new AnalysisException("Problem occurred while reading dependency file.", e);
-		}
-	}
->>>>>>> c33cc3f2
 
     /**
      * Adds information to an evidence collection from the node json
@@ -201,37 +163,24 @@
      * @param dep the dependency to add the evidence
      * @param t the type of evidence to add
      * @param json information from node.js
+     * @return the actual string set into evidence
      * @param key the key to obtain the data from the json information
-     * @return the actual string set into evidence
      */
-<<<<<<< HEAD
-    private void addToEvidence(Dependency dep, EvidenceType t, JsonObject json, String key) {
+    private String addToEvidence(Dependency dep, EvidenceType t, JsonObject json, String key) {
+        String evidenceStr = null;
         if (json.containsKey(key)) {
             final JsonValue value = json.get(key);
             if (value instanceof JsonString) {
-                dep.addEvidence(t, PACKAGE_JSON, key, ((JsonString) value).getString(), Confidence.HIGHEST);
-
-=======
-    private String addToEvidence(JsonObject json, EvidenceCollection collection, String key) {
-        String evidenceStr = null;
-    		if (json.containsKey(key)) {
-            final JsonValue value = json.get(key);
-            if (value instanceof JsonString) {
-            		evidenceStr = ((JsonString) value).getString();
-                collection.addEvidence(PACKAGE_JSON, key, evidenceStr, Confidence.HIGHEST);
->>>>>>> c33cc3f2
+                evidenceStr = ((JsonString) value).getString();
+                dep.addEvidence(t, PACKAGE_JSON, key, evidenceStr, Confidence.HIGHEST);
             } else if (value instanceof JsonObject) {
                 final JsonObject jsonObject = (JsonObject) value;
                 for (final Map.Entry<String, JsonValue> entry : jsonObject.entrySet()) {
                     final String property = entry.getKey();
                     final JsonValue subValue = entry.getValue();
                     if (subValue instanceof JsonString) {
-<<<<<<< HEAD
+                        evidenceStr = ((JsonString) subValue).getString();
                         dep.addEvidence(t, PACKAGE_JSON,
-=======
-                    	    evidenceStr = ((JsonString) subValue).getString();
-                        collection.addEvidence(PACKAGE_JSON,
->>>>>>> c33cc3f2
                                 String.format("%s.%s", key, property),
                                 evidenceStr,
                                 Confidence.HIGHEST);
@@ -242,7 +191,7 @@
             } else {
                 LOGGER.warn("JSON value not string or JSON object as expected: {}", value);
             }
-		}
-		return evidenceStr;
-	}
+        }
+        return evidenceStr;
+    }
 }