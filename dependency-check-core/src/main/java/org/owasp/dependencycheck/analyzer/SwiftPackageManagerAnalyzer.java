/*
 * This file is part of dependency-check-core.
 *
 * Licensed under the Apache License, Version 2.0 (the "License");
 * you may not use this file except in compliance with the License.
 * You may obtain a copy of the License at
 *
 *     http://www.apache.org/licenses/LICENSE-2.0
 *
 * Unless required by applicable law or agreed to in writing, software
 * distributed under the License is distributed on an "AS IS" BASIS,
 * WITHOUT WARRANTIES OR CONDITIONS OF ANY KIND, either express or implied.
 * See the License for the specific language governing permissions and
 * limitations under the License.
 *
 * Copyright (c) 2016 IBM Corporation. All Rights Reserved.
 */
package org.owasp.dependencycheck.analyzer;

import java.io.File;
import java.io.FileFilter;
import java.io.IOException;
import java.nio.charset.Charset;
import java.util.regex.Matcher;
import java.util.regex.Pattern;
import javax.annotation.concurrent.ThreadSafe;

import org.apache.commons.io.FileUtils;
import org.owasp.dependencycheck.Engine;
import org.owasp.dependencycheck.analyzer.exception.AnalysisException;
import org.owasp.dependencycheck.dependency.Confidence;
import org.owasp.dependencycheck.dependency.Dependency;
import org.owasp.dependencycheck.dependency.EvidenceType;
import org.owasp.dependencycheck.utils.FileFilterBuilder;
import org.owasp.dependencycheck.utils.Settings;

/**
 * This analyzer is used to analyze the SWIFT Package Manager
 * (https://swift.org/package-manager/). It collects information about a package
 * from Package.swift files.
 *
 * @author Bianca Jiang (https://twitter.com/biancajiang)
 */
@Experimental
@ThreadSafe
public class SwiftPackageManagerAnalyzer extends AbstractFileTypeAnalyzer {

	/**
	 * A descriptor for the type of dependencies processed or added by this analyzer
	 */
	public static final String DEPENDENCY_ECOSYSTEM = "Swift.PM";

    /**
     * The name of the analyzer.
     */
    private static final String ANALYZER_NAME = "SWIFT Package Manager Analyzer";

    /**
     * The phase that this analyzer is intended to run in.
     */
    private static final AnalysisPhase ANALYSIS_PHASE = AnalysisPhase.INFORMATION_COLLECTION;

    /**
     * The file name to scan.
     */
    public static final String SPM_FILE_NAME = "Package.swift";

    /**
     * Filter that detects files named "package.json".
     */
    private static final FileFilter SPM_FILE_FILTER = FileFilterBuilder.newInstance().addFilenames(SPM_FILE_NAME).build();

    /**
     * The capture group #1 is the block variable. e.g. "import
     * PackageDescription let package = Package( name: "Gloss" )"
     */
    private static final Pattern SPM_BLOCK_PATTERN = Pattern.compile("let[^=]+=\\s*Package\\s*\\(\\s*([^)]*)\\s*\\)", Pattern.DOTALL);

    /**
     * Returns the FileFilter
     *
     * @return the FileFilter
     */
    @Override
    protected FileFilter getFileFilter() {
        return SPM_FILE_FILTER;
    }

    @Override
    protected void prepareFileTypeAnalyzer(Engine engine) {
        // NO-OP
    }

    /**
     * Returns the name of the analyzer.
     *
     * @return the name of the analyzer.
     */
    @Override
    public String getName() {
        return ANALYZER_NAME;
    }

    /**
     * Returns the phase that the analyzer is intended to run in.
     *
     * @return the phase that the analyzer is intended to run in.
     */
    @Override
    public AnalysisPhase getAnalysisPhase() {
        return ANALYSIS_PHASE;
    }

    /**
     * Returns the key used in the properties file to reference the analyzer's
     * enabled property.
     *
     * @return the analyzer's enabled property setting key
     */
    @Override
    protected String getAnalyzerEnabledSettingKey() {
        return Settings.KEYS.ANALYZER_SWIFT_PACKAGE_MANAGER_ENABLED;
    }

    @Override
    protected void analyzeDependency(Dependency dependency, Engine engine)
            throws AnalysisException {

		dependency.setEcosystem(DEPENDENCY_ECOSYSTEM);
  	
        String contents;
        try {
            contents = FileUtils.readFileToString(dependency.getActualFile(), Charset.defaultCharset());
        } catch (IOException e) {
            throw new AnalysisException(
                    "Problem occurred while reading dependency file.", e);
        }
        final Matcher matcher = SPM_BLOCK_PATTERN.matcher(contents);
        if (matcher.find()) {
            final String packageDescription = matcher.group(1);
            if (packageDescription.isEmpty()) {
                return;
            }

<<<<<<< HEAD
            //SPM is currently under development for SWIFT 3. Its current metadata includes package name and dependencies.
            //Future interesting metadata: version, license, homepage, author, summary, etc.
            final String name = addStringEvidence(dependency, EvidenceType.PRODUCT, packageDescription, "name", "name", Confidence.HIGHEST);
            if (name != null && !name.isEmpty()) {
                dependency.addEvidence(EvidenceType.VENDOR, SPM_FILE_NAME, "name_project", name, Confidence.HIGHEST);
            }
=======
            final EvidenceCollection product = dependency.getProductEvidence();
            final EvidenceCollection vendor = dependency.getVendorEvidence();

			// SPM is currently under development for SWIFT 3. Its current metadata includes
			// package name and dependencies.
			// Future interesting metadata: version, license, homepage, author, summary,
			// etc.
			final String name = addStringEvidence(product, packageDescription, "name", "name", Confidence.HIGHEST);
			if (name != null && !name.isEmpty()) {
				vendor.addEvidence(SPM_FILE_NAME, "name_project", name, Confidence.HIGHEST);
				dependency.setName(name);
			} else {
				// if we can't get the name from the meta, then assume the name is the name of
				// the parent folder containing the package.swift file.
				dependency.setName(dependency.getActualFile().getParentFile().getName());
			}
>>>>>>> c33cc3f2
        }
        setPackagePath(dependency);
    }

    /**
     * Extracts evidence from the package description and adds it to the given
     * evidence collection.
     *
     * @param dependency the dependency being analyzed
     * @param type the type of evidence to add
     * @param packageDescription the text to extract evidence from
     * @param field the name of the field being searched for
     * @param fieldPattern the field pattern within the contents to search for
     * @param confidence the confidence level of the evidence if found
     * @return the string that was added as evidence
     */
    private String addStringEvidence(Dependency dependency, EvidenceType type,
            String packageDescription, String field, String fieldPattern, Confidence confidence) {
        String value = "";

        final Matcher matcher = Pattern.compile(
                String.format("%s *:\\s*\"([^\"]*)", fieldPattern), Pattern.DOTALL).matcher(packageDescription);
        if (matcher.find()) {
            value = matcher.group(1);
        }

        if (value != null) {
            value = value.trim();
            if (value.length() > 0) {
                dependency.addEvidence(type, SPM_FILE_NAME, field, value, confidence);
            }
        }

        return value;
    }

    /**
     * Sets the package path on the given dependency.
     *
     * @param dep the dependency to update
     */
    private void setPackagePath(Dependency dep) {
        final File file = new File(dep.getFilePath());
        final String parent = file.getParent();
        if (parent != null) {
            dep.setPackagePath(parent);
        }
    }
}<|MERGE_RESOLUTION|>--- conflicted
+++ resolved
@@ -45,10 +45,11 @@
 @ThreadSafe
 public class SwiftPackageManagerAnalyzer extends AbstractFileTypeAnalyzer {
 
-	/**
-	 * A descriptor for the type of dependencies processed or added by this analyzer
-	 */
-	public static final String DEPENDENCY_ECOSYSTEM = "Swift.PM";
+    /**
+     * A descriptor for the type of dependencies processed or added by this
+     * analyzer
+     */
+    public static final String DEPENDENCY_ECOSYSTEM = "Swift.PM";
 
     /**
      * The name of the analyzer.
@@ -126,8 +127,8 @@
     protected void analyzeDependency(Dependency dependency, Engine engine)
             throws AnalysisException {
 
-		dependency.setEcosystem(DEPENDENCY_ECOSYSTEM);
-  	
+        dependency.setEcosystem(DEPENDENCY_ECOSYSTEM);
+
         String contents;
         try {
             contents = FileUtils.readFileToString(dependency.getActualFile(), Charset.defaultCharset());
@@ -142,31 +143,19 @@
                 return;
             }
 
-<<<<<<< HEAD
-            //SPM is currently under development for SWIFT 3. Its current metadata includes package name and dependencies.
-            //Future interesting metadata: version, license, homepage, author, summary, etc.
+            // TODO SPM is currently under development for SWIFT 3. Its current metadata includes
+            // package name and dependencies.
+            // Future interesting metadata: version, license, homepage, author, summary,
+            // etc.
             final String name = addStringEvidence(dependency, EvidenceType.PRODUCT, packageDescription, "name", "name", Confidence.HIGHEST);
             if (name != null && !name.isEmpty()) {
                 dependency.addEvidence(EvidenceType.VENDOR, SPM_FILE_NAME, "name_project", name, Confidence.HIGHEST);
+                dependency.setName(name);
+            } else {
+                // if we can't get the name from the meta, then assume the name is the name of
+                // the parent folder containing the package.swift file.
+                dependency.setName(dependency.getActualFile().getParentFile().getName());
             }
-=======
-            final EvidenceCollection product = dependency.getProductEvidence();
-            final EvidenceCollection vendor = dependency.getVendorEvidence();
-
-			// SPM is currently under development for SWIFT 3. Its current metadata includes
-			// package name and dependencies.
-			// Future interesting metadata: version, license, homepage, author, summary,
-			// etc.
-			final String name = addStringEvidence(product, packageDescription, "name", "name", Confidence.HIGHEST);
-			if (name != null && !name.isEmpty()) {
-				vendor.addEvidence(SPM_FILE_NAME, "name_project", name, Confidence.HIGHEST);
-				dependency.setName(name);
-			} else {
-				// if we can't get the name from the meta, then assume the name is the name of
-				// the parent folder containing the package.swift file.
-				dependency.setName(dependency.getActualFile().getParentFile().getName());
-			}
->>>>>>> c33cc3f2
         }
         setPackagePath(dependency);
     }
